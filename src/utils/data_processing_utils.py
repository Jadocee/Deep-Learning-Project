import string
from typing import List, Set, Iterable, Union

import numpy as np
from contractions import fix as contractions_fix
from datasets import Dataset
from nltk import word_tokenize
from nltk.corpus import stopwords
from nltk.lm import Vocabulary
from nltk.stem import WordNetLemmatizer, PorterStemmer
from torchtext.vocab import build_vocab_from_iterator, Vocab


class DataProcessingUtils:
    STOP_WORDS: Set[str] = set(stopwords.words("english"))
    """
    A set of stop words from the nltk library.
    """

    @staticmethod
    def spacy_tokeniser(text: str) -> List[str]:
        # TODO: Implement me!
        raise NotImplementedError
        # tokens: List[str] = parser(text)

    @staticmethod
    def standardise_text(text: str, max_tokens: int, lemmatise: bool = True, stem: bool = False) -> List[str]:
        """
        Standardises the given text by converting to lower case, expanding contractions, removing punctuation,
        tokenising, and removing stop words. It then optionally performs lemmatisation or stemming.

        Args:
            text (str): The text to be standardised.
            max_tokens (int): Maximum number of tokens to be returned after text standardisation.
            lemmatise (bool, optional): If True, performs lemmatisation on the tokens. Defaults to True.
            stem (bool, optional): If True, performs stemming on the tokens. Defaults to False.

        Raises:
            Exception: If both lemmatise and stem are set to True.

        Returns:
            List[str]: List of standardised tokens.
        """
        # Convert to lower case
        text = text.lower()
        # Expand contractions
        contractions_fix(text)
        # Remove punctuation
        text = "".join([char for char in text if char not in string.punctuation])
        # Tokenise
        tokens: List[str] = word_tokenize(text=text, language="english")
        # Remove stop words
        tokens = [token for token in tokens if token not in DataProcessingUtils.STOP_WORDS]
        # Normalise
        if lemmatise == stem:
            raise Exception("The arguments lemmatise and stem cannot be equal.")
        elif lemmatise:
            tokens = [WordNetLemmatizer().lemmatize(token) for token in tokens]
        elif stem:
            tokens = [PorterStemmer().stem(token) for token in tokens]

        return tokens[:max_tokens]

    @staticmethod
    def create_vocab(tokens: Iterable, min_freq: int = 1) -> Vocab:
        """
        Builds a vocabulary from an iterable of tokens. This method uses a minimum frequency to filter out rare words
        and includes special tokens for unknown and padding cases. The default index is set to the unknown token.

        Args:
            tokens (Iterable): An iterable of tokens to build the vocabulary from.
            min_freq (int, optional): The minimum frequency for a token to be included in the vocabulary. Defaults to 1.

        Returns:
            Vocab: The created vocabulary.
        """
        vocab: Vocab = build_vocab_from_iterator(
            tokens,
            specials=["<unk>", "<pad>"],
            min_freq=min_freq
        )
        vocab.set_default_index(vocab["<unk>"])
        return vocab

    @staticmethod
    def vocabularise_text(tokens: List[str], vocab: Union[Vocab, Vocabulary]) -> List[int]:
        """
        Converts a list of tokens into their corresponding numerical identifiers using the provided vocabulary.

        Args:
            tokens (List[str]): A list of text tokens to be converted.
            vocab (Union[Vocab, Vocabulary]): The vocabulary to use for the conversion. Can be either a Vocab or Vocabulary object.

        Returns:
            List[int]: A list of numerical identifiers corresponding to the input tokens.
        """
        ids = [vocab[token] for token in tokens]
        return ids

    @staticmethod
    def numericalize_data(example, vocab):
        # TODO: use vocabularise_text instead
        ids = [vocab[token] for token in example['tokens']]
        return {'ids': ids}

<<<<<<< HEAD
    
=======
    @staticmethod
>>>>>>> 941ab1e8
    def multi_hot_data(example, num_classes):
        encoded = np.zeros((num_classes,))
        encoded[example['ids']] = 1
        return {'multi_hot': encoded}

    @staticmethod
    def create_vocab_2(train_data: Dataset, valid_Data: Dataset, test_data: Dataset) -> Vocab:
        # TODO: use create_vocab instead
        vocab = build_vocab_from_iterator(train_data['tokens'],
                                          min_freq=5,
                                          specials=['<unk>', '<pad>'])
        vocab.set_default_index(vocab['<unk>'])
        return vocab<|MERGE_RESOLUTION|>--- conflicted
+++ resolved
@@ -103,11 +103,7 @@
         ids = [vocab[token] for token in example['tokens']]
         return {'ids': ids}
 
-<<<<<<< HEAD
-    
-=======
     @staticmethod
->>>>>>> 941ab1e8
     def multi_hot_data(example, num_classes):
         encoded = np.zeros((num_classes,))
         encoded[example['ids']] = 1
