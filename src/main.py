--- conflicted
+++ resolved
@@ -1,12 +1,8 @@
 from os import system, name
 from os.path import exists, join
 from pathlib import Path
-<<<<<<< HEAD
-from typing import Dict, List, Final
+from typing import Dict, List, Final, Any
 import torch
-=======
-from typing import Dict, List, Final, Any
->>>>>>> d3d6cfc2
 
 from optuna.trial import FixedTrial
 from pandas import read_csv, DataFrame, Series
